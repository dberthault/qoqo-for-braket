--- conflicted
+++ resolved
@@ -1,10 +1,6 @@
 [package]
 name = "roqoqo_for_braket_devices"
-<<<<<<< HEAD
-version = "0.4.3"
-=======
 version = "0.5.0"
->>>>>>> 02a756c9
 authors = ["HQS Quantum Simulations <info@quantumsimulations.de>"]
 license = "Apache-2.0"
 edition = "2021"
@@ -22,7 +18,7 @@
 # See more keys and their definitions at https://doc.rust-lang.org/cargo/reference/manifest.html
 
 [dependencies]
-roqoqo = {version = "1.9", features = ["unstable_qoqo_devices"]}
+roqoqo = {version = "~1.11", features = ["unstable_qoqo_devices"]}
 ndarray = "0.15"
 itertools = "0.12"
 serde = {version = "1.0", features = ["derive"]}
