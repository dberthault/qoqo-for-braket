# Changelog

This changelog track changes to the qoqo-for-braket project starting at version 0.1.0

## Unpublished

## 0.6.0

<<<<<<< HEAD
* Updated to pyo3 0.21
=======
* Added iqm_verbatim interface to qoqo_for_braket
* Added import of the `GarnetDevice` from qoqo_iqm to qoqo_for_braket_devices
>>>>>>> de36e7b4

## 0.5.0

* Modified `run_measurement_registers_hybrid()` to handle non-ClassicalRegister measurements
* Added `run_program()`, `run_program_queued()` allowing for multiple runs in one call thanks to a list of lists of parameter values

## 0.4.3

* Fixed overwriting registers bug
* Fixed missing registers checks from QueuedProgramRun.poll_results()

## 0.4.2

* Fixed ClassicalRegister typo in the Queued classes

## 0.4.1

* Added keys to the config dictionary to allow for correct verbatim mode runs
* Added LocalQuantumJob functionality for run_measurement_hybrid_queued and QueuedHybridRun

## 0.4.0

* Bugfix for the IonQ interface (VirtualZ for VariableMSXX)
* Added support using hybrid jobs to completely run QuantumPrograms on the cloud (qoqo QuantumProgram is serailized to json, uploaded in a AwsQuantumJob and deserialized and executed on AWS instance with qoqo and qoqo-for-braket installed from requirements)

## 0.3.1

* Updated to pyo3 0.20

## 0.3.0

* Adding option to run circuits from measurements in aws braket batch mode

## 0.2.6

* Added VariableMSXX gate for ionq interface
* Modified rigetti interface gates from rotatex to paulix, sqrtpaulix and invsqrtpaulix
* Modified running with aws async program example

## 0.2.5

* Moved rigetti remapping dictionary to verbatim box in rigetti interface

## 0.2.4

* Fixed typo in `ionq` name in real devices

## 0.2.3

* Bugfix for commutation of RZ past MSXX gate in IonQ interface

## 0.2.2

* Added run_queued_measurement function and unittest

## 0.2.1

* Added devices and async functionality

## 0.2.0

* Changed name to qoqo-for-braket<|MERGE_RESOLUTION|>--- conflicted
+++ resolved
@@ -4,14 +4,14 @@
 
 ## Unpublished
 
+## 0.7.0
+
+* Updated to pyo3 0.21
+
 ## 0.6.0
 
-<<<<<<< HEAD
-* Updated to pyo3 0.21
-=======
 * Added iqm_verbatim interface to qoqo_for_braket
 * Added import of the `GarnetDevice` from qoqo_iqm to qoqo_for_braket_devices
->>>>>>> de36e7b4
 
 ## 0.5.0
 
