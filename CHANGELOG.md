--- conflicted
+++ resolved
@@ -4,17 +4,15 @@
 
 ## Unpublished
 
-<<<<<<< HEAD
 ## 0.7.0
 
 * Updated to pyo3 0.21
-=======
+
 ## 0.6.1
 
 * Fixed missing support for using InputBit to add bit register entries that are not measured from quantum register
 * Fixed not being able to run `.run_program` with a single set of parameters
 * Fixed `amazon-braket-sdk` dependency version for `prx` support
->>>>>>> 7fd4df21
 
 ## 0.6.0
 
