--- conflicted
+++ resolved
@@ -1,6 +1,6 @@
 [package]
 name = "qoqo_for_braket_devices"
-version = "0.6.0"
+version = "0.7.0"
 authors = ["HQS Quantum Simulations <info@quantumsimulations.de>"]
 license = "Apache-2.0"
 edition = "2021"
@@ -18,15 +18,9 @@
 # See more keys and their definitions at https://doc.rust-lang.org/cargo/reference/manifest.html
 
 [dependencies]
-<<<<<<< HEAD
-qoqo = { version = "1.12", default-features = false }
-roqoqo = "1.12"
-qoqo-macros = "1.12"
-=======
-qoqo = { version = "~1.11", default-features=false}
-roqoqo = "~1.11"
-qoqo-macros = "~1.11"
->>>>>>> de36e7b4
+qoqo = { version = "~1.14", default-features = false }
+roqoqo = "~1.14"
+qoqo-macros = "~1.14"
 
 ndarray = "0.15"
 bincode = "1.3"
@@ -35,12 +29,8 @@
 serde = { version = "1.0", features = ["derive"] }
 serde_json = "1.0"
 
-<<<<<<< HEAD
-roqoqo_for_braket_devices = { path = "../roqoqo_for_braket_devices", version = "0.6" }
-=======
-roqoqo_for_braket_devices = { path="../roqoqo_for_braket_devices", version="~0.6" }
-qoqo-iqm = { version = "~0.9", default-features=false }
->>>>>>> de36e7b4
+roqoqo_for_braket_devices = { path = "../roqoqo_for_braket_devices", version = "~0.7" }
+qoqo-iqm = { version = "~0.10", default-features = false }
 
 [dev-dependencies]
 test-case = "3.0"
